[package]

name = "dotenv"
<<<<<<< HEAD
version = "0.1.1"
authors = ["Santiago Lapresta <santiago.lapresta@gmail.com>"]
readme = "README.md"
keywords = ["environment", "env", "dotenv", "settings", "config"]
license = "MIT"
homepage = "https://github.com/slapresta/rust-dotenv"
repository = "https://github.com/slapresta/rust-dotenv"
description = "A `dotenv` implementation for Rust"
=======
version = "0.2.0"
authors = ["Santiago Lapresta <santiago.lapresta@gmail.com>"]
>>>>>>> 875f3880
<|MERGE_RESOLUTION|>--- conflicted
+++ resolved
@@ -1,16 +1,11 @@
 [package]
 
 name = "dotenv"
-<<<<<<< HEAD
-version = "0.1.1"
+version = "0.2.0"
 authors = ["Santiago Lapresta <santiago.lapresta@gmail.com>"]
 readme = "README.md"
 keywords = ["environment", "env", "dotenv", "settings", "config"]
 license = "MIT"
 homepage = "https://github.com/slapresta/rust-dotenv"
 repository = "https://github.com/slapresta/rust-dotenv"
-description = "A `dotenv` implementation for Rust"
-=======
-version = "0.2.0"
-authors = ["Santiago Lapresta <santiago.lapresta@gmail.com>"]
->>>>>>> 875f3880
+description = "A `dotenv` implementation for Rust"